# Stable Virtual Camera

<a href="https://stable-virtual-camera.github.io"><img src="https://img.shields.io/badge/%F0%9F%8F%A0%20Project%20Page-gray.svg"></a>
<a href="http://arxiv.org/abs/2503.14489"><img src="https://img.shields.io/badge/%F0%9F%93%84%20arXiv-2503.14489-B31B1B.svg"></a>
<a href="https://stability.ai/news/introducing-stable-virtual-camera-multi-view-video-generation-with-3d-camera-control"><img src="https://img.shields.io/badge/%F0%9F%93%83%20Blog-Stability%20AI-orange.svg"></a>
<a href="https://huggingface.co/stabilityai/stable-virtual-camera"><img src="https://img.shields.io/badge/%F0%9F%A4%97%20Model_Card-Huggingface-orange"></a>
<a href="https://huggingface.co/spaces/stabilityai/stable-virtual-camera"><img src="https://img.shields.io/badge/%F0%9F%9A%80%20Gradio%20Demo-Huggingface-orange"></a>
<a href="https://www.youtube.com/channel/UCLLlVDcS7nNenT_zzO3OPxQ"><img src="https://img.shields.io/badge/%F0%9F%8E%AC%20Video-YouTube-orange"></a>

`Stable Virtual Camera (Seva)` is a 1.3B generalist diffusion model for Novel View Synthesis (NVS), generating 3D consistent novel views of a scene, given any number of input views and target cameras.

# :tada: News

- March 2025 - `Stable Virtual Camera` is out everywhere.

# :wrench: Installation

```bash
git clone --recursive https://github.com/Stability-AI/stable-virtual-camera
cd stable-virtual-camera
pip install -e .
```

Please note that you will need `python>=3.10` and `torch>=2.6.0`.

Check [INSTALL.md](docs/INSTALL.md) for other dependencies if you want to use our demos or develop from this repo.
For windows users, please use WSL as flash attention isn't supported on native Windows [yet](https://github.com/pytorch/pytorch/issues/108175).

# :open_book: Usage

<<<<<<< HEAD
We provide two demos for you to interact with `Stable Virtual Camera`.
=======
You need to properly authenticate with Hugging Face to download our model weights. Once set up, our code will handle it automatically at your first run. You can authenticate by running

```bash
# This will prompt you to enter your Hugging Face credentials.
huggingface-cli login
```

Once authenticated, go to our model card [here](https://huggingface.co/stabilityai/stable-virtual-camera) and enter your information for access.

We provide two demos for you to interative with `Stable Virtual Camera`.
>>>>>>> 5132b933

### :rocket: Gradio demo

This gradio demo is a GUI interface that requires no expert knowledge, suitable for general users. Simply run

```bash
python demo_gr.py
```

For a more detailed guide, follow [GR_USAGE.md](docs/GR_USAGE.md).

### :computer: CLI demo

This cli demo allows you to pass in more options and control the model in a fine-grained way, suitable for power users and academic researchers. An example command line looks as simple as

```bash
python demo.py --data_path <data_path> [additional arguments]
```

For a more detailed guide, follow [CLI_USAGE.md](docs/CLI_USAGE.md).

For users interested in benchmarking NVS models using command lines, check [`benchmark`](benchmark/) containing the details about scenes, splits, and input/target views we reported in the <a href="http://arxiv.org/abs/2503.14489">paper</a>.

# :books: Citing

If you find this repository useful, please consider giving a star :star: and citation.

```
@article{zhou2025stable,
    title={Stable Virtual Camera: Generative View Synthesis with Diffusion Models},
    author={Jensen (Jinghao) Zhou and Hang Gao and Vikram Voleti and Aaryaman Vasishta and Chun-Han Yao and Mark Boss and
    Philip Torr and Christian Rupprecht and Varun Jampani
    },
    journal={arXiv preprint},
    year={2025}
}
```<|MERGE_RESOLUTION|>--- conflicted
+++ resolved
@@ -28,9 +28,6 @@
 
 # :open_book: Usage
 
-<<<<<<< HEAD
-We provide two demos for you to interact with `Stable Virtual Camera`.
-=======
 You need to properly authenticate with Hugging Face to download our model weights. Once set up, our code will handle it automatically at your first run. You can authenticate by running
 
 ```bash
@@ -40,8 +37,7 @@
 
 Once authenticated, go to our model card [here](https://huggingface.co/stabilityai/stable-virtual-camera) and enter your information for access.
 
-We provide two demos for you to interative with `Stable Virtual Camera`.
->>>>>>> 5132b933
+We provide two demos for you to interact with `Stable Virtual Camera`.
 
 ### :rocket: Gradio demo
 
